<<<<<<< HEAD
[submodule "third_party/nanopb"]
	path = third_party/nanopb
	url = https://github.com/nanopb/nanopb.git
=======
>>>>>>> 3f72bcfc
[submodule "third_party/pybind11"]
    ignore = dirty
    path = third_party/pybind11
    url = https://github.com/pybind/pybind11.git
[submodule "third_party/cub"]
    ignore = dirty
    path = third_party/cub
    url = https://github.com/NVlabs/cub.git
[submodule "third_party/eigen"]
    ignore = dirty
    path = third_party/eigen
    url = https://github.com/eigenteam/eigen-git-mirror.git
[submodule "third_party/googletest"]
    ignore = dirty
    path = third_party/googletest
    url = https://github.com/google/googletest.git
[submodule "third_party/benchmark"]
    ignore = dirty
    path = third_party/benchmark
    url = https://github.com/google/benchmark.git
[submodule "third_party/protobuf"]
    ignore = dirty
    path = third_party/protobuf
    url = https://github.com/protocolbuffers/protobuf.git
[submodule "third_party/ios-cmake"]
    ignore = dirty
    path = third_party/ios-cmake
    url = https://github.com/Yangqing/ios-cmake.git
[submodule "third_party/NNPACK"]
    ignore = dirty
    path = third_party/NNPACK
    url = https://github.com/Maratyszcza/NNPACK.git
[submodule "third_party/gloo"]
    ignore = dirty
    path = third_party/gloo
    url = https://github.com/facebookincubator/gloo
[submodule "third_party/NNPACK_deps/pthreadpool"]
    ignore = dirty
    path = third_party/pthreadpool
    url = https://github.com/Maratyszcza/pthreadpool.git
[submodule "third_party/NNPACK_deps/FXdiv"]
    ignore = dirty
    path = third_party/FXdiv
    url = https://github.com/Maratyszcza/FXdiv.git
[submodule "third_party/NNPACK_deps/FP16"]
    ignore = dirty
    path = third_party/FP16
    url = https://github.com/Maratyszcza/FP16.git
[submodule "third_party/NNPACK_deps/psimd"]
    ignore = dirty
    path = third_party/psimd
    url = https://github.com/Maratyszcza/psimd.git
[submodule "third_party/zstd"]
    ignore = dirty
    path = third_party/zstd
    url = https://github.com/facebook/zstd.git
[submodule "third-party/cpuinfo"]
    ignore = dirty
    path = third_party/cpuinfo
    url = https://github.com/pytorch/cpuinfo.git
[submodule "third_party/python-enum"]
    ignore = dirty
    path = third_party/python-enum
    url = https://github.com/PeachPy/enum34.git
[submodule "third_party/python-peachpy"]
    ignore = dirty
    path = third_party/python-peachpy
    url = https://github.com/Maratyszcza/PeachPy.git
[submodule "third_party/python-six"]
    ignore = dirty
    path = third_party/python-six
    url = https://github.com/benjaminp/six.git
[submodule "third_party/onnx"]
    ignore = dirty
    path = third_party/onnx
    url = https://github.com/onnx/onnx.git
[submodule "third_party/onnx-tensorrt"]
    ignore = dirty
    path = third_party/onnx-tensorrt
    url = https://github.com/onnx/onnx-tensorrt
[submodule "third_party/sleef"]
    ignore = dirty
    path = third_party/sleef
    url = https://github.com/zdevito/sleef
[submodule "third_party/ideep"]
    ignore = dirty
    path = third_party/ideep
    url = https://github.com/intel/ideep
[submodule "third_party/nccl/nccl"]
    ignore = dirty
    path = third_party/nccl/nccl
    url = https://github.com/NVIDIA/nccl
[submodule "third_party/gemmlowp/gemmlowp"]
    ignore = dirty
    path = third_party/gemmlowp/gemmlowp
    url = https://github.com/google/gemmlowp.git
[submodule "third_party/QNNPACK"]
    ignore = dirty
    path = third_party/QNNPACK
    url = https://github.com/pytorch/QNNPACK
[submodule "third_party/neon2sse"]
    ignore = dirty
    path = third_party/neon2sse
    url = https://github.com/intel/ARM_NEON_2_x86_SSE.git
[submodule "third_party/fbgemm"]
    ignore = dirty
    path = third_party/fbgemm
    url = https://github.com/pytorch/fbgemm
[submodule "third_party/foxi"]
    ignore = dirty
    path = third_party/foxi
    url = https://github.com/houseroad/foxi.git
[submodule "third_party/tbb"]
	path = third_party/tbb
	url = https://github.com/01org/tbb
	branch = tbb_2018
[submodule "android/libs/fbjni"]
    ignore = dirty
    path = android/libs/fbjni
    url = https://github.com/IvanKobzarev/fbjni.git<|MERGE_RESOLUTION|>--- conflicted
+++ resolved
@@ -1,9 +1,6 @@
-<<<<<<< HEAD
 [submodule "third_party/nanopb"]
 	path = third_party/nanopb
 	url = https://github.com/nanopb/nanopb.git
-=======
->>>>>>> 3f72bcfc
 [submodule "third_party/pybind11"]
     ignore = dirty
     path = third_party/pybind11
